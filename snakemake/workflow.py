--- conflicted
+++ resolved
@@ -1495,35 +1495,23 @@
                         rule=rule,
                     )
 
-<<<<<<< HEAD
-                have_conda_env = ruleinfo.conda_env and is_local_file(
+                have_conda_env = ruleinfo.conda_env is not None and is_local_file(
                     ruleinfo.conda_env
                 )
                 if have_conda_env and not os.path.isabs(ruleinfo.conda_env):
-                    ruleinfo.conda_env = os.path.join(
-                        self.current_basedir, ruleinfo.conda_env
-                    )
-                    rule.conda_env = ruleinfo.conda_env
-
-                have_spack_env = ruleinfo.spack_env and is_local_file(
-                    ruleinfo.spack_env
-                )
-                if have_spack_env and not os.path.isabs(ruleinfo.spack_env):
-                    ruleinfo.spack_env = os.path.join(
-                        self.current_basedir, ruleinfo.spack_env
-                    )
-                    rule.spack_env = ruleinfo.spack_env
-=======
-                if (
-                    ruleinfo.conda_env is not None
-                    and is_local_file(ruleinfo.conda_env)
-                    and not os.path.isabs(ruleinfo.conda_env)
-                ):
                     ruleinfo.conda_env = self.current_basedir.join(
                         ruleinfo.conda_env
                     ).get_path_or_uri()
-                rule.conda_env = ruleinfo.conda_env
->>>>>>> 4816a586
+                    rule.conda_env = ruleinfo.conda_env
+
+                have_spack_env = ruleinfo.spack_env and is_local_file(
+                    ruleinfo.spack_env
+                )
+                if have_spack_env and not os.path.isabs(ruleinfo.spack_env):
+                    ruleinfo.spack_env = self.current_basedir.join(
+                        ruleinfo.spack_env
+                    ).get_path_or_uri()
+                    rule.spack_env = ruleinfo.spack_env
 
             invalid_rule = not (
                 ruleinfo.script
